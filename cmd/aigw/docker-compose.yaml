--- conflicted
+++ resolved
@@ -54,17 +54,10 @@
     working_dir: /app
     command: ["sh", "-c", "apt-get update && apt-get install -y ca-certificates && ./aigw run /config.yaml"]
 
-<<<<<<< HEAD
-  # openai-client is a simple curl-based test client for sending requests to aigw.
-  openai-client:
-    image: golang:1.25
-    container_name: openai-client
-=======
   # chat-completion is a simple curl-based test client for sending requests to aigw.
   chat-completion:
-    image: golang:1.24.6
+    image: golang:1.25
     container_name: chat-completion
->>>>>>> e74bb3ff
     profiles: ["test"]
     env_file:
       - ../../.env.ollama
