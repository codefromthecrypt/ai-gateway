// Copyright Envoy AI Gateway Authors
// SPDX-License-Identifier: Apache-2.0
// The full text of the Apache license is available in the LICENSE file at
// the root of the repo.

package translator

import (
	"bytes"
	"encoding/json"
	"fmt"
	"io"
	"strconv"
	"testing"

	extprocv3 "github.com/envoyproxy/go-control-plane/envoy/service/ext_proc/v3"
	"github.com/google/go-cmp/cmp"
	"github.com/stretchr/testify/require"
	"k8s.io/utils/ptr"

	"github.com/envoyproxy/ai-gateway/internal/apischema/openai"
	"github.com/envoyproxy/ai-gateway/internal/testing/testotel"
)

func TestOpenAIToOpenAITranslatorV1ChatCompletionRequestBody(t *testing.T) {
	t.Run("valid body", func(t *testing.T) {
		for _, stream := range []bool{true, false} {
			t.Run(fmt.Sprintf("stream=%t", stream), func(t *testing.T) {
				originalReq := &openai.ChatCompletionRequest{Model: "foo-bar-ai", Stream: stream}

				o := NewChatCompletionOpenAIToOpenAITranslator("foo/v1", "").(*openAIToOpenAITranslatorV1ChatCompletion)
				hm, bm, err := o.RequestBody(nil, originalReq, false)
				require.Nil(t, bm)
				require.NoError(t, err)
				require.Equal(t, stream, o.stream)
				require.NotNil(t, hm)
				require.Len(t, hm.SetHeaders, 1)
				require.Equal(t, ":path", hm.SetHeaders[0].Header.Key)
				require.Equal(t, "/foo/v1/chat/completions", string(hm.SetHeaders[0].Header.RawValue))
			})
		}
	})
	t.Run("model name override", func(t *testing.T) {
		for _, forcedMutation := range []bool{true, false} {
			originalReq := &openai.ChatCompletionRequest{Model: "gpt-4o-mini", Stream: false}
			rawReq, err := json.Marshal(originalReq)
			require.NoError(t, err)
			modelName := "gpt-4o-mini-2024-07-18" // Example model name override.
			o := &openAIToOpenAITranslatorV1ChatCompletion{modelNameOverride: modelName, path: "/v1/chat/completions"}
			hm, bm, err := o.RequestBody(rawReq, originalReq, forcedMutation)
			require.NoError(t, err)
			require.NotNil(t, bm)
			var newReq openai.ChatCompletionRequest
			err = json.Unmarshal(bm.Mutation.(*extprocv3.BodyMutation_Body).Body, &newReq)
			require.NoError(t, err)
			require.Equal(t, modelName, newReq.Model)
			require.NotNil(t, hm)
			require.Len(t, hm.SetHeaders, 2)
			require.Equal(t, ":path", hm.SetHeaders[0].Header.Key)
			require.Equal(t, o.path, string(hm.SetHeaders[0].Header.RawValue))
			require.Equal(t, "content-length", hm.SetHeaders[1].Header.Key)
			require.Equal(t, strconv.Itoa(len(bm.Mutation.(*extprocv3.BodyMutation_Body).Body)), string(hm.SetHeaders[1].Header.RawValue))
		}
	})
	t.Run("forced mutation", func(t *testing.T) {
		originalReq := &openai.ChatCompletionRequest{Model: "foo-bar-ai", Stream: true}
		original := []byte("whatever")
		o := NewChatCompletionOpenAIToOpenAITranslator("foo/v1", "").(*openAIToOpenAITranslatorV1ChatCompletion)
		hm, bm, err := o.RequestBody(original, originalReq, true)
		require.NoError(t, err)
		require.True(t, o.stream)
		require.NotNil(t, bm)
		require.NotNil(t, hm)
		require.Len(t, hm.SetHeaders, 2)
		require.Equal(t, ":path", hm.SetHeaders[0].Header.Key)
		require.Equal(t, o.path, string(hm.SetHeaders[0].Header.RawValue))
		require.Equal(t, "content-length", hm.SetHeaders[1].Header.Key)
		require.Equal(t, strconv.Itoa(len(bm.Mutation.(*extprocv3.BodyMutation_Body).Body)), string(hm.SetHeaders[1].Header.RawValue))
		require.Len(t, bm.Mutation.(*extprocv3.BodyMutation_Body).Body, len(original))
	})
}

func TestOpenAIToOpenAITranslator_ResponseError(t *testing.T) {
	tests := []struct {
		name            string
		responseHeaders map[string]string
		input           io.Reader
		contentType     string
		output          openai.Error
	}{
		{
			name:        "test unhealthy upstream",
			contentType: "text/plain",
			responseHeaders: map[string]string{
				":status":      "503",
				"content-type": "text/plain",
			},
			input: bytes.NewBuffer([]byte("service not available")),
			output: openai.Error{
				Type: "error",
				Error: openai.ErrorType{
					Type:    openAIBackendError,
					Code:    ptr.To("503"),
					Message: "service not available",
				},
			},
		},
		{
			name: "test OpenAI missing required field error",
			responseHeaders: map[string]string{
				":status":      "400",
				"content-type": "application/json",
			},
			contentType: "application/json",
			input:       bytes.NewBuffer([]byte(`{"error": {"message": "missing required field", "type": "BadRequestError", "code": "400"}}`)),
			output: openai.Error{
				Error: openai.ErrorType{
					Type:    "BadRequestError",
					Code:    ptr.To("400"),
					Message: "missing required field",
				},
			},
		},
	}
	for _, tt := range tests {
		t.Run(tt.name, func(t *testing.T) {
			body, err := json.Marshal(tt.input)
			require.NoError(t, err)
			fmt.Println(string(body))

			o := &openAIToOpenAITranslatorV1ChatCompletion{}
			hm, bm, err := o.ResponseError(tt.responseHeaders, tt.input)
			require.NoError(t, err)
			var newBody []byte
			if tt.contentType == jsonContentType {
				newBody = tt.input.(*bytes.Buffer).Bytes()
			} else {
				require.NotNil(t, bm)
				require.NotNil(t, bm.Mutation)
				require.NotNil(t, bm.Mutation.(*extprocv3.BodyMutation_Body))
				newBody = bm.Mutation.(*extprocv3.BodyMutation_Body).Body
				require.NotNil(t, newBody)
				require.NotNil(t, hm)
				require.NotNil(t, hm.SetHeaders)
				require.Len(t, hm.SetHeaders, 1)
				require.Equal(t, "content-length", hm.SetHeaders[0].Header.Key)
				require.Equal(t, strconv.Itoa(len(newBody)), string(hm.SetHeaders[0].Header.RawValue))
			}

			var openAIError openai.Error
			err = json.Unmarshal(newBody, &openAIError)
			require.NoError(t, err)
			if !cmp.Equal(openAIError, tt.output) {
				t.Errorf("ConvertOpenAIErrorResp(), diff(got, expected) = %s\n", cmp.Diff(openAIError, tt.output))
			}
		})
	}
}

func TestOpenAIToOpenAITranslatorV1ChatCompletionResponseBody(t *testing.T) {
	t.Run("streaming", func(t *testing.T) {
		// This is the real event stream from OpenAI.
		wholeBody := []byte(`
data: {"id":"chatcmpl-foo","object":"chat.completion.chunk","created":1731618222,"model":"gpt-4o-mini-2024-07-18","system_fingerprint":"fp_0ba0d124f1","choices":[{"index":0,"delta":{"role":"assistant","content":"","refusal":null},"logprobs":null,"finish_reason":null}],"usage":null}

data: {"id":"chatcmpl-foo","object":"chat.completion.chunk","created":1731618222,"model":"gpt-4o-mini-2024-07-18","system_fingerprint":"fp_0ba0d124f1","choices":[{"index":0,"delta":{"content":"This"},"logprobs":null,"finish_reason":null}],"usage":null}

data: {"id":"chatcmpl-foo","object":"chat.completion.chunk","created":1731618222,"model":"gpt-4o-mini-2024-07-18","system_fingerprint":"fp_0ba0d124f1","choices":[{"index":0,"delta":{"content":" is"},"logprobs":null,"finish_reason":null}],"usage":null}

data: {"id":"chatcmpl-foo","object":"chat.completion.chunk","created":1731618222,"model":"gpt-4o-mini-2024-07-18","system_fingerprint":"fp_0ba0d124f1","choices":[{"index":0,"delta":{"content":" a"},"logprobs":null,"finish_reason":null}],"usage":null}

data: {"id":"chatcmpl-foo","object":"chat.completion.chunk","created":1731618222,"model":"gpt-4o-mini-2024-07-18","system_fingerprint":"fp_0ba0d124f1","choices":[{"index":0,"delta":{"content":" test"},"logprobs":null,"finish_reason":null}],"usage":null}

data: {"id":"chatcmpl-foo","object":"chat.completion.chunk","created":1731618222,"model":"gpt-4o-mini-2024-07-18","system_fingerprint":"fp_0ba0d124f1","choices":[{"index":0,"delta":{"content":"!"},"logprobs":null,"finish_reason":null}],"usage":null}

data: {"id":"chatcmpl-foo","object":"chat.completion.chunk","created":1731618222,"model":"gpt-4o-mini-2024-07-18","system_fingerprint":"fp_0ba0d124f1","choices":[{"index":0,"delta":{"content":" How"},"logprobs":null,"finish_reason":null}],"usage":null}

data: {"id":"chatcmpl-foo","object":"chat.completion.chunk","created":1731618222,"model":"gpt-4o-mini-2024-07-18","system_fingerprint":"fp_0ba0d124f1","choices":[{"index":0,"delta":{"content":" can"},"logprobs":null,"finish_reason":null}],"usage":null}

data: {"id":"chatcmpl-foo","object":"chat.completion.chunk","created":1731618222,"model":"gpt-4o-mini-2024-07-18","system_fingerprint":"fp_0ba0d124f1","choices":[{"index":0,"delta":{"content":" I"},"logprobs":null,"finish_reason":null}],"usage":null}

data: {"id":"chatcmpl-foo","object":"chat.completion.chunk","created":1731618222,"model":"gpt-4o-mini-2024-07-18","system_fingerprint":"fp_0ba0d124f1","choices":[{"index":0,"delta":{"content":" assist"},"logprobs":null,"finish_reason":null}],"usage":null}

data: {"id":"chatcmpl-foo","object":"chat.completion.chunk","created":1731618222,"model":"gpt-4o-mini-2024-07-18","system_fingerprint":"fp_0ba0d124f1","choices":[{"index":0,"delta":{"content":" you"},"logprobs":null,"finish_reason":null}],"usage":null}

data: {"id":"chatcmpl-foo","object":"chat.completion.chunk","created":1731618222,"model":"gpt-4o-mini-2024-07-18","system_fingerprint":"fp_0ba0d124f1","choices":[{"index":0,"delta":{"content":" today"},"logprobs":null,"finish_reason":null}],"usage":null}

data: {"id":"chatcmpl-foo","object":"chat.completion.chunk","created":1731618222,"model":"gpt-4o-mini-2024-07-18","system_fingerprint":"fp_0ba0d124f1","choices":[{"index":0,"delta":{"content":"?"},"logprobs":null,"finish_reason":null}],"usage":null}

data: {"id":"chatcmpl-foo","object":"chat.completion.chunk","created":1731618222,"model":"gpt-4o-mini-2024-07-18","system_fingerprint":"fp_0ba0d124f1","choices":[{"index":0,"delta":{},"logprobs":null,"finish_reason":"stop"}],"usage":null}

data: {"id":"chatcmpl-foo","object":"chat.completion.chunk","created":1731618222,"model":"gpt-4o-mini-2024-07-18","system_fingerprint":"fp_0ba0d124f1","choices":[],"usage":{"prompt_tokens":13,"completion_tokens":12,"total_tokens":25,"prompt_tokens_details":{"cached_tokens":0,"audio_tokens":0},"completion_tokens_details":{"reasoning_tokens":0,"audio_tokens":0,"accepted_prediction_tokens":0,"rejected_prediction_tokens":0}}}

data: [DONE]

`)

		o := &openAIToOpenAITranslatorV1ChatCompletion{stream: true}
<<<<<<< HEAD
		for i := range wholeBody {
			hm, bm, tokenUsage, err := o.ResponseBody(nil, bytes.NewReader(wholeBody[i:i+1]), false)
=======
		for i := 0; i < len(wholeBody); i++ {
			hm, bm, tokenUsage, err := o.ResponseBody(nil, bytes.NewReader(wholeBody[i:i+1]), false, nil)
>>>>>>> e74bb3ff
			require.NoError(t, err)
			require.Nil(t, hm)
			require.Nil(t, bm)
			if tokenUsage.OutputTokens > 0 {
				require.Equal(t, uint32(12), tokenUsage.OutputTokens)
			}
		}
	})
	t.Run("non-streaming", func(t *testing.T) {
		t.Run("invalid body", func(t *testing.T) {
			o := &openAIToOpenAITranslatorV1ChatCompletion{}
			_, _, _, err := o.ResponseBody(nil, bytes.NewBuffer([]byte("invalid")), false, nil)
			require.Error(t, err)
		})
		t.Run("valid body", func(t *testing.T) {
			s := &testotel.MockSpan{}
			var resp openai.ChatCompletionResponse
			resp.Usage.TotalTokens = 42
			body, err := json.Marshal(resp)
			require.NoError(t, err)
			o := &openAIToOpenAITranslatorV1ChatCompletion{}
			_, _, usedToken, err := o.ResponseBody(nil, bytes.NewBuffer(body), false, s)
			require.NoError(t, err)
			require.Equal(t, LLMTokenUsage{TotalTokens: 42}, usedToken)
			require.Equal(t, &resp, s.Resp)
		})
	})
}

func TestExtractUsageFromBufferEvent(t *testing.T) {
	t.Run("valid usage data", func(t *testing.T) {
		s := &testotel.MockSpan{}
		o := &openAIToOpenAITranslatorV1ChatCompletion{}
		o.buffered = []byte("data: {\"usage\": {\"total_tokens\": 42}}\n")
		usedToken := o.extractUsageFromBufferEvent(s)
		require.Equal(t, LLMTokenUsage{TotalTokens: 42}, usedToken)
		require.True(t, o.bufferingDone)
		require.Nil(t, o.buffered)
		require.Len(t, s.RespChunks, 1)
	})

	t.Run("valid usage data after invalid", func(t *testing.T) {
		o := &openAIToOpenAITranslatorV1ChatCompletion{}
		o.buffered = []byte("data: invalid\ndata: {\"usage\": {\"total_tokens\": 42}}\n")
		usedToken := o.extractUsageFromBufferEvent(nil)
		require.Equal(t, LLMTokenUsage{TotalTokens: 42}, usedToken)
		require.True(t, o.bufferingDone)
		require.Nil(t, o.buffered)
	})

	t.Run("no usage data and then become valid", func(t *testing.T) {
		o := &openAIToOpenAITranslatorV1ChatCompletion{}
		o.buffered = []byte("data: {}\n\ndata: ")
		usedToken := o.extractUsageFromBufferEvent(nil)
		require.Equal(t, LLMTokenUsage{}, usedToken)
		require.False(t, o.bufferingDone)
		require.NotNil(t, o.buffered)

		o.buffered = append(o.buffered, []byte("{\"usage\": {\"total_tokens\": 42}}\n")...)
		usedToken = o.extractUsageFromBufferEvent(nil)
		require.Equal(t, LLMTokenUsage{TotalTokens: 42}, usedToken)
		require.True(t, o.bufferingDone)
		require.Nil(t, o.buffered)
	})

	t.Run("invalid JSON", func(t *testing.T) {
		o := &openAIToOpenAITranslatorV1ChatCompletion{}
		o.buffered = []byte("data: invalid\n")
		usedToken := o.extractUsageFromBufferEvent(nil)
		require.Equal(t, LLMTokenUsage{}, usedToken)
		require.False(t, o.bufferingDone)
		require.NotNil(t, o.buffered)
	})
}<|MERGE_RESOLUTION|>--- conflicted
+++ resolved
@@ -196,13 +196,8 @@
 `)
 
 		o := &openAIToOpenAITranslatorV1ChatCompletion{stream: true}
-<<<<<<< HEAD
 		for i := range wholeBody {
-			hm, bm, tokenUsage, err := o.ResponseBody(nil, bytes.NewReader(wholeBody[i:i+1]), false)
-=======
-		for i := 0; i < len(wholeBody); i++ {
 			hm, bm, tokenUsage, err := o.ResponseBody(nil, bytes.NewReader(wholeBody[i:i+1]), false, nil)
->>>>>>> e74bb3ff
 			require.NoError(t, err)
 			require.Nil(t, hm)
 			require.Nil(t, bm)
